--- conflicted
+++ resolved
@@ -508,15 +508,10 @@
         """ Generator that yields after each simulation tick """
         time_to_next_job = 0
         self.timesteps = timesteps
-<<<<<<< HEAD
-        self._sort_queue()
-
-=======
         if self.debug: 
             limits = self.get_gauge_limits()
             print(limits)
         
->>>>>>> 968da6fc
         for _ in range(timesteps):
             if self.current_time >= time_to_next_job:
                 if jobs:
